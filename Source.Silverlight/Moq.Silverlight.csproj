--- conflicted
+++ resolved
@@ -1,412 +1,3 @@
-<<<<<<< HEAD
-﻿<?xml version="1.0" encoding="utf-8"?>
-<Project ToolsVersion="4.0" DefaultTargets="Build" xmlns="http://schemas.microsoft.com/developer/msbuild/2003">
-    <PropertyGroup>
-        <Configuration Condition=" '$(Configuration)' == '' ">Debug</Configuration>
-        <Platform Condition=" '$(Platform)' == '' ">AnyCPU</Platform>
-        <ProductVersion>8.0.50727</ProductVersion>
-        <SchemaVersion>2.0</SchemaVersion>
-        <ProjectGuid>{5136C8E1-E17F-481F-B29A-C7FAB528BD2D}</ProjectGuid>
-        <ProjectTypeGuids>{A1591282-1198-4647-A2B1-27E5FF5F6F3B};{fae04ec0-301f-11d3-bf4b-00c04f79efbc}</ProjectTypeGuids>
-        <OutputType>Library</OutputType>
-        <AppDesignerFolder>Properties</AppDesignerFolder>
-        <RootNamespace>Moq</RootNamespace>
-        <AssemblyName>Moq.Silverlight</AssemblyName>
-        <TargetFrameworkIdentifier>Silverlight</TargetFrameworkIdentifier>
-        <TargetFrameworkVersion>v4.0</TargetFrameworkVersion>
-        <SilverlightVersion>$(TargetFrameworkVersion)</SilverlightVersion>
-        <SilverlightApplication>false</SilverlightApplication>
-        <ValidateXaml>true</ValidateXaml>
-        <ThrowErrorsInValidation>false</ThrowErrorsInValidation>
-        <SignAssembly>true</SignAssembly>
-        <AssemblyOriginatorKeyFile>..\Moq.snk</AssemblyOriginatorKeyFile>
-        <SignManifests>false</SignManifests>
-        <TargetFrameworkProfile />
-    </PropertyGroup>
-    <PropertyGroup Condition="'$(MSBuildToolsVersion)' == '3.5'">
-        <TargetFrameworkVersion>v3.5</TargetFrameworkVersion>
-    </PropertyGroup>
-    <PropertyGroup Condition=" '$(Configuration)|$(Platform)' == 'Debug|AnyCPU' ">
-        <DebugSymbols>true</DebugSymbols>
-        <DebugType>full</DebugType>
-        <Optimize>false</Optimize>
-        <OutputPath>bin\Debug\</OutputPath>
-        <DefineConstants>TRACE;DEBUG;SILVERLIGHT</DefineConstants>
-        <DefineConstants Condition=" '$(TargetFrameworkVersion)' == 'v3.0' ">TRACE;DEBUG;SILVERLIGHT;NET3x</DefineConstants>
-        <NoStdLib>true</NoStdLib>
-        <NoConfig>true</NoConfig>
-        <ErrorReport>prompt</ErrorReport>
-        <WarningLevel>4</WarningLevel>
-        <DocumentationFile>bin\Debug\Moq.Silverlight.xml</DocumentationFile>
-        <CodeAnalysisRuleSet>AllRules.ruleset</CodeAnalysisRuleSet>
-    </PropertyGroup>
-    <PropertyGroup Condition=" '$(Configuration)|$(Platform)' == 'Release|AnyCPU' ">
-        <DebugType>pdbonly</DebugType>
-        <Optimize>true</Optimize>
-        <OutputPath>bin\Release\</OutputPath>
-        <DefineConstants>TRACE;SILVERLIGHT</DefineConstants>
-        <DefineConstants Condition=" '$(TargetFrameworkVersion)' == 'v3.0' ">TRACE;SILVERLIGHT;NET3x</DefineConstants>
-        <NoStdLib>true</NoStdLib>
-        <NoConfig>true</NoConfig>
-        <ErrorReport>prompt</ErrorReport>
-        <WarningLevel>4</WarningLevel>
-        <DocumentationFile>bin\Release\Moq.Silverlight.xml</DocumentationFile>
-        <CodeAnalysisRuleSet>AllRules.ruleset</CodeAnalysisRuleSet>
-    </PropertyGroup>
-    <PropertyGroup Condition=" '$(Configuration)|$(Platform)' == 'Debug|x86' ">
-        <DebugSymbols>true</DebugSymbols>
-        <OutputPath>bin\Debug\</OutputPath>
-        <DefineConstants>DEBUG;TRACE;SILVERLIGHT</DefineConstants>
-        <DocumentationFile>bin\Debug\Moq.Silverlight.xml</DocumentationFile>
-        <NoStdLib>true</NoStdLib>
-        <DebugType>full</DebugType>
-        <PlatformTarget>x86</PlatformTarget>
-        <CodeAnalysisUseTypeNameInSuppression>true</CodeAnalysisUseTypeNameInSuppression>
-        <CodeAnalysisModuleSuppressionsFile>GlobalSuppressions.cs</CodeAnalysisModuleSuppressionsFile>
-        <ErrorReport>prompt</ErrorReport>
-        <CodeAnalysisRuleSet>AllRules.ruleset</CodeAnalysisRuleSet>
-    </PropertyGroup>
-    <PropertyGroup Condition=" '$(Configuration)|$(Platform)' == 'Release|x86' ">
-        <OutputPath>bin\Release\</OutputPath>
-        <DefineConstants>TRACE;SILVERLIGHT</DefineConstants>
-        <DocumentationFile>bin\Release\Moq.Silverlight.xml</DocumentationFile>
-        <Optimize>true</Optimize>
-        <NoStdLib>true</NoStdLib>
-        <DebugType>pdbonly</DebugType>
-        <PlatformTarget>x86</PlatformTarget>
-        <CodeAnalysisUseTypeNameInSuppression>true</CodeAnalysisUseTypeNameInSuppression>
-        <CodeAnalysisModuleSuppressionsFile>GlobalSuppressions.cs</CodeAnalysisModuleSuppressionsFile>
-        <ErrorReport>prompt</ErrorReport>
-        <CodeAnalysisRuleSet>AllRules.ruleset</CodeAnalysisRuleSet>
-    </PropertyGroup>
-    <ItemGroup>
-        <Reference Include="Castle.Core, Version=3.2.0.0, Culture=neutral, PublicKeyToken=407dd0808d44fbdc, processorArchitecture=MSIL">
-            <SpecificVersion>False</SpecificVersion>
-            <HintPath>..\packages\Castle.Core.3.2.0\lib\sl4\Castle.Core.dll</HintPath>
-        </Reference>
-        <Reference Include="mscorlib" />
-        <Reference Include="system" />
-        <Reference Include="System.Core" />
-    </ItemGroup>
-    <ItemGroup>
-        <Compile Include="..\Source\AdvancedMatcherAttribute.cs">
-            <Link>AdvancedMatcherAttribute.cs</Link>
-        </Compile>
-        <Compile Include="..\Source\AsInterface.cs">
-            <Link>AsInterface.cs</Link>
-        </Compile>
-        <Compile Include="..\Source\ConditionalContext.cs">
-            <Link>ConditionalContext.cs</Link>
-        </Compile>
-        <Compile Include="..\Source\DefaultValue.cs">
-            <Link>DefaultValue.cs</Link>
-        </Compile>
-        <Compile Include="..\Source\EmptyDefaultValueProvider.cs">
-            <Link>EmptyDefaultValueProvider.cs</Link>
-        </Compile>
-        <Compile Include="..\Source\Evaluator.cs">
-            <Link>Evaluator.cs</Link>
-        </Compile>
-        <Compile Include="..\Source\ExpressionExtensions.cs">
-            <Link>ExpressionExtensions.cs</Link>
-        </Compile>
-        <Compile Include="..\Source\ExpressionStringBuilder.cs">
-            <Link>ExpressionStringBuilder.cs</Link>
-        </Compile>
-        <Compile Include="..\Source\Extensions.cs">
-            <Link>Extensions.cs</Link>
-        </Compile>
-        <Compile Include="..\Source\FluentMockContext.cs">
-            <Link>FluentMockContext.cs</Link>
-        </Compile>
-        <Compile Include="..\Source\GlobalSuppressions.cs">
-            <Link>GlobalSuppressions.cs</Link>
-        </Compile>
-        <Compile Include="..\Source\Guard.cs">
-            <Link>Guard.cs</Link>
-        </Compile>
-        <Compile Include="..\Source\IDefaultValueProvider.cs">
-            <Link>IDefaultValueProvider.cs</Link>
-        </Compile>
-        <Compile Include="..\Source\IHideObjectMembers.cs">
-            <Link>IHideObjectMembers.cs</Link>
-        </Compile>
-        <Compile Include="..\Source\IMatcher.cs">
-            <Link>IMatcher.cs</Link>
-        </Compile>
-        <Compile Include="..\Source\IMocked.cs">
-            <Link>IMocked.cs</Link>
-        </Compile>
-        <Compile Include="..\Source\Interceptor.cs">
-            <Link>Interceptor.cs</Link>
-        </Compile>
-        <Compile Include="..\Source\IProxyCall.cs">
-            <Link>IProxyCall.cs</Link>
-        </Compile>
-        <Compile Include="..\Source\It.cs">
-            <Link>It.cs</Link>
-        </Compile>
-        <Compile Include="..\Source\Language\Flow\IReturnsResult.cs">
-            <Link>Language\Flow\IReturnsResult.cs</Link>
-        </Compile>
-        <Compile Include="..\Source\Language\Flow\ISetup.cs">
-            <Link>Language\Flow\ISetup.cs</Link>
-        </Compile>
-        <Compile Include="..\Source\Language\ICallback.Generated.cs">
-            <Link>Language\ICallback.Generated.cs</Link>
-        </Compile>
-        <Compile Include="..\Source\Language\IRaise.cs">
-            <Link>Language\IRaise.cs</Link>
-        </Compile>
-        <Compile Include="..\Source\Language\IRaise.Generated.cs">
-            <Link>Language\IRaise.Generated.cs</Link>
-        </Compile>
-        <Compile Include="..\Source\Language\IReturns.Generated.cs">
-            <Link>Language\IReturns.Generated.cs</Link>
-        </Compile>
-        <Compile Include="..\Source\Language\ISetupConditionResult.cs">
-            <Link>Language\ISetupConditionResult.cs</Link>
-        </Compile>
-        <Compile Include="..\Source\Language\ISetupSequentialResult.cs">
-            <Link>Language\ISetupSequentialResult.cs</Link>
-        </Compile>
-        <Compile Include="..\Source\Language\IVerifies.cs">
-            <Link>Language\IVerifies.cs</Link>
-        </Compile>
-        <Compile Include="..\Source\Language\IReturnsGetter.cs">
-            <Link>Language\IReturnsGetter.cs</Link>
-        </Compile>
-        <Compile Include="..\Source\Language\ICallbackGetter.cs">
-            <Link>Language\ICallbackGetter.cs</Link>
-        </Compile>
-        <Compile Include="..\Source\Language\Flow\IThrowsResult.cs">
-            <Link>Language\Flow\IThrowsResult.cs</Link>
-        </Compile>
-        <Compile Include="..\Source\Language\Flow\IReturnsThrows.cs">
-            <Link>Language\Flow\IReturnsThrows.cs</Link>
-        </Compile>
-        <Compile Include="..\Source\Language\Flow\ICallbackResult.cs">
-            <Link>Language\Flow\ICallbackResult.cs</Link>
-        </Compile>
-        <Compile Include="..\Source\Language\ICallback.cs">
-            <Link>Language\ICallback.cs</Link>
-        </Compile>
-        <Compile Include="..\Source\Language\ICallbackSetter.cs">
-            <Link>Language\ICallbackSetter.cs</Link>
-        </Compile>
-        <Compile Include="..\Source\Language\IReturns.cs">
-            <Link>Language\IReturns.cs</Link>
-        </Compile>
-        <Compile Include="..\Source\Language\IThrows.cs">
-            <Link>Language\IThrows.cs</Link>
-        </Compile>
-        <Compile Include="..\Source\Linq\FluentMockVisitor.cs">
-            <Link>Linq\FluentMockVisitor.cs</Link>
-        </Compile>
-        <Compile Include="..\Source\Linq\Mock.cs">
-            <Link>Linq\Mock.cs</Link>
-        </Compile>
-        <Compile Include="..\Source\Linq\MockQuery.cs">
-            <Link>Linq\MockQuery.cs</Link>
-        </Compile>
-        <Compile Include="..\Source\Linq\MockRepository.cs">
-            <Link>Linq\MockRepository.cs</Link>
-        </Compile>
-        <Compile Include="..\Source\Linq\Mocks.cs">
-            <Link>Linq\Mocks.cs</Link>
-        </Compile>
-        <Compile Include="..\Source\Linq\MockSetupsBuilder.cs">
-            <Link>Linq\MockSetupsBuilder.cs</Link>
-        </Compile>
-        <Compile Include="..\Source\Match.cs">
-            <Link>Match.cs</Link>
-        </Compile>
-        <Compile Include="..\Source\MatcherAttribute.cs">
-            <Link>MatcherAttribute.cs</Link>
-        </Compile>
-        <Compile Include="..\Source\MatcherFactory.cs">
-            <Link>MatcherFactory.cs</Link>
-        </Compile>
-        <Compile Include="..\Source\Matchers\ConstantMatcher.cs">
-            <Link>Matchers\ConstantMatcher.cs</Link>
-        </Compile>
-        <Compile Include="..\Source\Matchers\ExpressionComparer.cs">
-            <Link>Matchers\ExpressionComparer.cs</Link>
-        </Compile>
-        <Compile Include="..\Source\Matchers\ExpressionMatcher.cs">
-            <Link>Matchers\ExpressionMatcher.cs</Link>
-        </Compile>
-        <Compile Include="..\Source\Matchers\Matcher.cs">
-            <Link>Matchers\Matcher.cs</Link>
-        </Compile>
-        <Compile Include="..\Source\Matchers\MatcherAttributeMatcher.cs">
-            <Link>Matchers\MatcherAttributeMatcher.cs</Link>
-        </Compile>
-        <Compile Include="..\Source\Matchers\ParamArrayMatcher.cs">
-            <Link>Matchers\ParamArrayMatcher.cs</Link>
-        </Compile>
-        <Compile Include="..\Source\Matchers\LazyEvalMatcher.cs">
-            <Link>Matchers\LazyEvalMatcher.cs</Link>
-        </Compile>
-        <Compile Include="..\Source\Matchers\PredicateMatcher.cs">
-            <Link>Matchers\PredicateMatcher.cs</Link>
-        </Compile>
-        <Compile Include="..\Source\MatchExpression.cs">
-            <Link>MatchExpression.cs</Link>
-        </Compile>
-        <Compile Include="..\Source\MemberInfoExtensions.cs">
-            <Link>MemberInfoExtensions.cs</Link>
-        </Compile>
-        <Compile Include="..\Source\MethodCall.cs">
-            <Link>MethodCall.cs</Link>
-        </Compile>
-        <Compile Include="..\Source\MethodCall.Generated.cs">
-            <Link>MethodCall.Generated.cs</Link>
-        </Compile>
-        <Compile Include="..\Source\MethodCallReturn.cs">
-            <Link>MethodCallReturn.cs</Link>
-        </Compile>
-        <Compile Include="..\Source\MethodCallReturn.Generated.cs">
-            <Link>MethodCallReturn.Generated.cs</Link>
-        </Compile>
-        <Compile Include="..\Source\Microsoft\Delegates.cs">
-            <Link>Microsoft\Delegates.cs</Link>
-        </Compile>
-        <Compile Include="..\Source\Microsoft\ExpressionVisitor.cs">
-            <Link>Microsoft\ExpressionVisitor.cs</Link>
-        </Compile>
-        <Compile Include="..\Source\Mock.cs">
-            <Link>Mock.cs</Link>
-        </Compile>
-        <Compile Include="..\Source\Mock.Generic.cs">
-            <Link>Mock.Generic.cs</Link>
-        </Compile>
-        <Compile Include="..\Source\MockBehavior.cs">
-            <Link>MockBehavior.cs</Link>
-        </Compile>
-        <Compile Include="..\Source\MockDefaultValueProvider.cs">
-            <Link>MockDefaultValueProvider.cs</Link>
-        </Compile>
-        <Compile Include="..\Source\MockException.cs">
-            <Link>MockException.cs</Link>
-        </Compile>
-        <Compile Include="..\Source\MockRepository.cs">
-            <Link>MockRepository.cs</Link>
-        </Compile>
-        <Compile Include="..\Source\MockSequence.cs">
-            <Link>MockSequence.cs</Link>
-        </Compile>
-        <Compile Include="..\Source\Obsolete\IOccurrence.cs">
-            <Link>Obsolete\IOccurrence.cs</Link>
-        </Compile>
-        <Compile Include="..\Source\Obsolete\Mock.Generic.Legacy.cs">
-            <Link>Obsolete\Mock.Generic.Legacy.cs</Link>
-        </Compile>
-        <Compile Include="..\Source\Obsolete\Mock.Legacy.cs">
-            <Link>Obsolete\Mock.Legacy.cs</Link>
-        </Compile>
-        <Compile Include="..\Source\Obsolete\MockExtensions.cs">
-            <Link>Obsolete\MockExtensions.cs</Link>
-        </Compile>
-        <Compile Include="..\Source\Obsolete\MockFactory.cs">
-            <Link>Obsolete\MockFactory.cs</Link>
-        </Compile>
-        <Compile Include="..\Source\PexProtector.cs">
-            <Link>PexProtector.cs</Link>
-        </Compile>
-        <Compile Include="..\Source\Protected\IProtectedMock.cs">
-            <Link>Protected\IProtectedMock.cs</Link>
-        </Compile>
-        <Compile Include="..\Source\Protected\ItExpr.cs">
-            <Link>Protected\ItExpr.cs</Link>
-        </Compile>
-        <Compile Include="..\Source\Protected\ProtectedExtension.cs">
-            <Link>Protected\ProtectedExtension.cs</Link>
-        </Compile>
-        <Compile Include="..\Source\Protected\ProtectedMock.cs">
-            <Link>Protected\ProtectedMock.cs</Link>
-        </Compile>
-        <Compile Include="..\Source\Properties\AssemblyInfo.cs">
-            <Link>Properties\AssemblyInfo.cs</Link>
-        </Compile>
-        <Compile Include="..\Source\Matchers\RefMatcher.cs">
-            <Link>Matchers\RefMatcher.cs</Link>
-        </Compile>
-        <Compile Include="..\Source\Properties\Resources.Designer.cs">
-            <Link>Properties\Resources.Designer.cs</Link>
-            <AutoGen>True</AutoGen>
-            <DesignTime>True</DesignTime>
-            <DependentUpon>Resources.resx</DependentUpon>
-        </Compile>
-        <Compile Include="..\Source\Proxy\CastleProxyFactory.cs">
-            <Link>Poxy\CastleProxyFactory.cs</Link>
-        </Compile>
-        <Compile Include="..\Source\Proxy\ICallContext.cs">
-            <Link>Poxy\ICallContext.cs</Link>
-        </Compile>
-        <Compile Include="..\Source\Proxy\ICallInterceptor.cs">
-            <Link>Poxy\ICallInterceptor.cs</Link>
-        </Compile>
-        <Compile Include="..\Source\Proxy\IProxyFactory.cs">
-            <Link>Poxy\IProxyFactory.cs</Link>
-        </Compile>
-        <Compile Include="..\Source\Range.cs">
-            <Link>Range.cs</Link>
-        </Compile>
-        <Compile Include="..\Source\SequenceExtensions.cs">
-            <Link>SequenceExtensions.cs</Link>
-        </Compile>
-        <Compile Include="..\Source\SetterMethodCall.cs">
-            <Link>SetterMethodCall.cs</Link>
-        </Compile>
-        <Compile Include="..\Source\SetupKind.cs">
-            <Link>SetupKind.cs</Link>
-        </Compile>
-        <Compile Include="..\Source\SetupSequentialContext.cs">
-            <Link>SetupSequentialContext.cs</Link>
-        </Compile>
-        <Compile Include="..\Source\Times.cs">
-            <Link>Times.cs</Link>
-        </Compile>
-    </ItemGroup>
-    <ItemGroup>
-        <EmbeddedResource Include="..\Source\Properties\Resources.resx">
-            <Link>Properties\Resources.resx</Link>
-            <Generator>ResXFileCodeGenerator</Generator>
-            <SubType>Designer</SubType>
-            <LastGenOutput>Resources.Designer.cs</LastGenOutput>
-        </EmbeddedResource>
-    </ItemGroup>
-    <ItemGroup>
-        <None Include="..\Moq.snk">
-            <Link>Moq.snk</Link>
-        </None>
-        <None Include="..\Source\Mock.xdoc">
-            <Link>Mock.xdoc</Link>
-            <DependentUpon>Mock.cs</DependentUpon>
-        </None>
-        <None Include="..\Source\It.xdoc">
-            <Link>It.xdoc</Link>
-            <DependentUpon>It.cs</DependentUpon>
-        </None>
-        <None Include="..\Source\Times.xdoc">
-            <Link>Times.xdoc</Link>
-            <DependentUpon>Times.cs</DependentUpon>
-        </None>
-        <None Include="..\Source\Mock.Generic.xdoc">
-            <Link>Mock.Generic.xdoc</Link>
-            <DependentUpon>Mock.Generic.cs</DependentUpon>
-        </None>
-    </ItemGroup>
-    <Import Project="$(MSBuildExtensionsPath32)\Microsoft\Silverlight\$(SilverlightVersion)\Microsoft.Silverlight.CSharp.targets" />
-    <ProjectExtensions>
-        <VisualStudio>
-            <FlavorProperties GUID="{A1591282-1198-4647-A2B1-27E5FF5F6F3B}">
-                <SilverlightProjectProperties />
-            </FlavorProperties>
-        </VisualStudio>
-    </ProjectExtensions>
-=======
 ﻿<?xml version="1.0" encoding="utf-8"?>
 <Project ToolsVersion="4.0" DefaultTargets="Build" xmlns="http://schemas.microsoft.com/developer/msbuild/2003">
   <PropertyGroup>
@@ -488,18 +79,10 @@
     <CodeAnalysisRuleSet>AllRules.ruleset</CodeAnalysisRuleSet>
   </PropertyGroup>
   <ItemGroup>
-    <Reference Include="Castle.Core, Version=1.2.0.0, Culture=neutral, PublicKeyToken=407dd0808d44fbdc, processorArchitecture=MSIL">
+    <Reference Include="Castle.Core, Version=3.2.0.0, Culture=neutral, PublicKeyToken=407dd0808d44fbdc, processorArchitecture=MSIL">
       <SpecificVersion>False</SpecificVersion>
-      <HintPath>..\Lib\Castle\bin-SL4\Castle.Core.dll</HintPath>
+      <HintPath>..\packages\Castle.Core.3.2.0\lib\sl4\Castle.Core.dll</HintPath>
     </Reference>
-    <!--<Reference Include="Castle.Core, Version=1.2.0.0, Culture=neutral, PublicKeyToken=407dd0808d44fbdc, processorArchitecture=MSIL">
-			<SpecificVersion>False</SpecificVersion>
-			<HintPath>..\Lib\Castle\sl-30\Castle.Core.dll</HintPath>
-		</Reference>
-		<Reference Include="Castle.DynamicProxy2, Version=1.2.0.0, Culture=neutral, PublicKeyToken=407dd0808d44fbdc, processorArchitecture=MSIL">
-			<SpecificVersion>False</SpecificVersion>
-			<HintPath>..\Lib\Castle\sl-30\Castle.DynamicProxy2.dll</HintPath>
-		</Reference>-->
     <Reference Include="mscorlib" />
     <Reference Include="system" />
     <Reference Include="System.Core" />
@@ -552,6 +135,9 @@
     </Compile>
     <Compile Include="..\Source\IMatcher.cs">
       <Link>IMatcher.cs</Link>
+    </Compile>
+    <Compile Include="..\Source\IMock.cs">
+      <Link>IMock.cs</Link>
     </Compile>
     <Compile Include="..\Source\IMocked.cs">
       <Link>IMocked.cs</Link>
@@ -828,5 +414,4 @@
       </FlavorProperties>
     </VisualStudio>
   </ProjectExtensions>
->>>>>>> 17085ab4
 </Project>