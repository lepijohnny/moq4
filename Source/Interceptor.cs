--- conflicted
+++ resolved
@@ -70,17 +70,13 @@
 
 		internal IEnumerable<ICallContext> ActualCalls
 		{
-<<<<<<< HEAD
-			get { return this.actualInvocations; }
-=======
 			get
 			{
 			    lock (actualInvocations)
 			    {
-                    return this.actualInvocations.ToArray();
+                    return this.actualInvocations.ToList();
 			    }
 			}
->>>>>>> 17085ab4
 		}
 
 		internal Mock Mock { get; private set; }
@@ -140,207 +136,6 @@
 			orderedCalls.Add(call);
 		}
 
-<<<<<<< HEAD
-		[SuppressMessage("Microsoft.Maintainability", "CA1502:AvoidExcessiveComplexity")]
-		public void Intercept(ICallContext invocation)
-		{
-			if (invocation.Method.IsDestructor())
-			{
-				return;
-			}
-
-			// Track current invocation if we're in "record" mode in a fluent invocation context.
-			if (FluentMockContext.IsActive)
-			{
-				FluentMockContext.Current.Add(this.Mock, invocation);
-			}
-
-			// TODO: too many ifs in this method.
-			// see how to refactor with strategies.
-			if (invocation.Method.DeclaringType.IsGenericType &&
-			  invocation.Method.DeclaringType.GetGenericTypeDefinition() == typeof(IMocked<>))
-			{
-				// "Mixin" of IMocked<T>.Mock
-				invocation.ReturnValue = this.Mock;
-				return;
-			}
-			else if (invocation.Method.DeclaringType == typeof(IMocked))
-			{
-				// "Mixin" of IMocked.Mock
-				invocation.ReturnValue = this.Mock;
-				return;
-			}
-
-			// Special case for events.
-			if (!FluentMockContext.IsActive)
-			{
-				if (invocation.Method.IsEventAttach())
-				{
-					var delegateInstance = (Delegate)invocation.Arguments[0];
-					// TODO: validate we can get the event?
-					var eventInfo = this.GetEventFromName(invocation.Method.Name.Substring(4));
-
-					if (this.Mock.CallBase && !eventInfo.DeclaringType.IsInterface)
-					{
-						invocation.InvokeBase();
-					}
-					else if (delegateInstance != null)
-					{
-						this.AddEventHandler(eventInfo, (Delegate)invocation.Arguments[0]);
-					}
-
-					return;
-				}
-				else if (invocation.Method.IsEventDetach())
-				{
-					var delegateInstance = (Delegate)invocation.Arguments[0];
-					// TODO: validate we can get the event?
-					var eventInfo = this.GetEventFromName(invocation.Method.Name.Substring(7));
-
-					if (this.Mock.CallBase && !eventInfo.DeclaringType.IsInterface)
-					{
-						invocation.InvokeBase();
-					}
-					else if (delegateInstance != null)
-					{
-						this.RemoveEventHandler(eventInfo, (Delegate)invocation.Arguments[0]);
-					}
-
-					return;
-				}
-
-				// Save to support Verify[expression] pattern.
-				// In a fluent invocation context, which is a recorder-like 
-				// mode we use to evaluate delegates by actually running them, 
-				// we don't want to count the invocation, or actually run 
-				// previous setups.
-				actualInvocations.Add(invocation);
-			}
-
-			var call = FluentMockContext.IsActive ? (IProxyCall)null : orderedCalls.LastOrDefault(c => c.Matches(invocation));
-			if (call == null && !FluentMockContext.IsActive && behavior == MockBehavior.Strict)
-			{
-				throw new MockException(MockException.ExceptionReason.NoSetup, behavior, invocation);
-			}
-
-			if (call != null)
-			{
-				call.SetOutParameters(invocation);
-
-				// We first execute, as there may be a Throws 
-				// and therefore we might never get to the 
-				// next line.
-				call.Execute(invocation);
-				ThrowIfReturnValueRequired(call, invocation);
-			}
-			else if (invocation.Method.DeclaringType == typeof(object))
-			{
-				// Invoke underlying implementation.
-				invocation.InvokeBase();
-			}
-			else if (invocation.Method.DeclaringType.IsClass && !invocation.Method.IsAbstract && this.Mock.CallBase)
-			{
-				// For mocked classes, if the target method was not abstract, 
-				// invoke directly.
-				// Will only get here for Loose behavior.
-				// TODO: we may want to provide a way to skip this by the user.
-				invocation.InvokeBase();
-			}
-			else if (invocation.Method != null && invocation.Method.ReturnType != null &&
-				invocation.Method.ReturnType != typeof(void))
-			{
-				Mock recursiveMock;
-				if (this.Mock.InnerMocks.TryGetValue(invocation.Method, out recursiveMock))
-				{
-					invocation.ReturnValue = recursiveMock.Object;
-				}
-				else
-				{
-					invocation.ReturnValue = this.Mock.DefaultValueProvider.ProvideDefault(invocation.Method);
-				}
-			}
-		}
-
-		/// <summary>
-		/// Get an eventInfo for a given event name.  Search type ancestors depth first if necessary.
-		/// </summary>
-		/// <param name="eventName">Name of the event, with the set_ or get_ prefix already removed</param>
-		private EventInfo GetEventFromName(string eventName)
-		{
-			var depthFirstProgress = new Queue<Type>(this.Mock.ImplementedInterfaces.Skip(1));
-			depthFirstProgress.Enqueue(targetType);
-			while (depthFirstProgress.Count > 0)
-			{
-				var currentType = depthFirstProgress.Dequeue();
-				var eventInfo = currentType.GetEvent(eventName);
-				if (eventInfo != null)
-				{
-					return eventInfo;
-				}
-
-				foreach (var implementedType in GetAncestorTypes(currentType))
-				{
-					depthFirstProgress.Enqueue(implementedType);
-				}
-			}
-
-			return null;
-		}
-
-		/// <summary>
-		/// Given a type return all of its ancestors, both types and interfaces.
-		/// </summary>
-		/// <param name="initialType">The type to find immediate ancestors of</param>
-		private static IEnumerable<Type> GetAncestorTypes(Type initialType)
-		{
-			var baseType = initialType.BaseType;
-			if (baseType != null)
-			{
-				return new[] { baseType };
-			}
-
-			return initialType.GetInterfaces();
-		}
-
-		private void ThrowIfReturnValueRequired(IProxyCall call, ICallContext invocation)
-		{
-			if (behavior != MockBehavior.Loose &&
-				invocation.Method != null &&
-				invocation.Method.ReturnType != null &&
-				invocation.Method.ReturnType != typeof(void))
-			{
-				var methodCall = call as MethodCallReturn;
-				if (methodCall == null || !methodCall.HasReturnValue)
-				{
-					throw new MockException(
-						MockException.ExceptionReason.ReturnValueRequired,
-						behavior,
-						invocation);
-				}
-			}
-		}
-
-		internal void AddEventHandler(EventInfo ev, Delegate handler)
-		{
-			List<Delegate> handlers;
-			if (!this.invocationLists.TryGetValue(ev.Name, out handlers))
-			{
-				handlers = new List<Delegate>();
-				invocationLists.Add(ev.Name, handlers);
-			}
-
-			handlers.Add(handler);
-		}
-
-		internal void RemoveEventHandler(EventInfo ev, Delegate handler)
-		{
-			List<Delegate> handlers;
-			if (this.invocationLists.TryGetValue(ev.Name, out handlers))
-			{
-				handlers.Remove(handler);
-			}
-		}
-=======
 		private IEnumerable<IInterceptStrategy> InterceptionStrategies()
 		{
 			yield return new HandleDestructor();
@@ -376,7 +171,6 @@
             }
 		}
 		
->>>>>>> 17085ab4
 
 		internal IEnumerable<Delegate> GetInvocationList(EventInfo ev)
 		{
