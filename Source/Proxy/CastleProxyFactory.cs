<<<<<<< HEAD
﻿//Copyright (c) 2007. Clarius Consulting, Manas Technology Solutions, InSTEDD
//http://code.google.com/p/moq/
//All rights reserved.

//Redistribution and use in source and binary forms, 
//with or without modification, are permitted provided 
//that the following conditions are met:

//    * Redistributions of source code must retain the 
//    above copyright notice, this list of conditions and 
//    the following disclaimer.

//    * Redistributions in binary form must reproduce 
//    the above copyright notice, this list of conditions 
//    and the following disclaimer in the documentation 
//    and/or other materials provided with the distribution.

//    * Neither the name of Clarius Consulting, Manas Technology Solutions or InSTEDD nor the 
//    names of its contributors may be used to endorse 
//    or promote products derived from this software 
//    without specific prior written permission.

//THIS SOFTWARE IS PROVIDED BY THE COPYRIGHT HOLDERS AND 
//CONTRIBUTORS "AS IS" AND ANY EXPRESS OR IMPLIED WARRANTIES, 
//INCLUDING, BUT NOT LIMITED TO, THE IMPLIED WARRANTIES OF 
//MERCHANTABILITY AND FITNESS FOR A PARTICULAR PURPOSE ARE 
//DISCLAIMED. IN NO EVENT SHALL THE COPYRIGHT OWNER OR 
//CONTRIBUTORS BE LIABLE FOR ANY DIRECT, INDIRECT, INCIDENTAL, 
//SPECIAL, EXEMPLARY, OR CONSEQUENTIAL DAMAGES (INCLUDING, 
//BUT NOT LIMITED TO, PROCUREMENT OF SUBSTITUTE GOODS OR 
//SERVICES; LOSS OF USE, DATA, OR PROFITS; OR BUSINESS 
//INTERRUPTION) HOWEVER CAUSED AND ON ANY THEORY OF LIABILITY, 
//WHETHER IN CONTRACT, STRICT LIABILITY, OR TORT (INCLUDING 
//NEGLIGENCE OR OTHERWISE) ARISING IN ANY WAY OUT OF THE USE 
//OF THIS SOFTWARE, EVEN IF ADVISED OF THE POSSIBILITY OF 
//SUCH DAMAGE.

//[This is the BSD license, see
// http://www.opensource.org/licenses/bsd-license.php]

using System;
using System.Linq;
using System.Collections.Generic;
using System.Globalization;
using System.Reflection;
using System.Security.Permissions;
using Castle.DynamicProxy;
using Castle.DynamicProxy.Generators;
using Moq.Properties;
using System.Diagnostics.CodeAnalysis;

namespace Moq.Proxy
{
	internal class CastleProxyFactory : IProxyFactory
	{
		private static readonly ProxyGenerator generator = CreateProxyGenerator();

		[SuppressMessage("Microsoft.Performance", "CA1810:InitializeReferenceTypeStaticFieldsInline", Justification = "By Design")]
		static CastleProxyFactory()
		{
#pragma warning disable 618
			AttributesToAvoidReplicating.Add<SecurityPermissionAttribute>();
#pragma warning restore 618

#if !SILVERLIGHT
			AttributesToAvoidReplicating.Add<ReflectionPermissionAttribute>();
			AttributesToAvoidReplicating.Add<PermissionSetAttribute>();
			AttributesToAvoidReplicating.Add<System.Runtime.InteropServices.MarshalAsAttribute>();
#if !NET3x
			AttributesToAvoidReplicating.Add<System.Runtime.InteropServices.TypeIdentifierAttribute>();
#endif
#endif
		}

		/// <inheritdoc />
		public object CreateProxy(Type mockType, ICallInterceptor interceptor, Type[] interfaces, object[] arguments)
		{
			if (mockType.IsInterface)
			{
				return generator.CreateInterfaceProxyWithoutTarget(mockType, interfaces, new Interceptor(interceptor));
			}

			try
			{
				return generator.CreateClassProxy(mockType, interfaces, new ProxyGenerationOptions(), arguments, new Interceptor(interceptor));
			}
			catch (TypeLoadException e)
			{
				throw new ArgumentException(Resources.InvalidMockClass, e);
			}
			catch (MissingMethodException e)
			{
				throw new ArgumentException(Resources.ConstructorNotFound, e);
			}
		}

		private static readonly Dictionary<Type, Type> delegateInterfaceCache = new Dictionary<Type, Type>();
		private static int delegateInterfaceSuffix;

		/// <inheritdoc />
		public Type GetDelegateProxyInterface(Type delegateType, out MethodInfo delegateInterfaceMethod)
		{
			Type delegateInterfaceType;

			lock (this)
			{
				if (!delegateInterfaceCache.TryGetValue(delegateType, out delegateInterfaceType))
 				{
					var interfaceName = String.Format(CultureInfo.InvariantCulture, "DelegateInterface_{0}_{1}",
					                                  delegateType.Name, delegateInterfaceSuffix++);

					var moduleBuilder = generator.ProxyBuilder.ModuleScope.ObtainDynamicModule(true);
					var newTypeBuilder = moduleBuilder.DefineType(interfaceName,
					                                              TypeAttributes.Public | TypeAttributes.Interface |
					                                              TypeAttributes.Abstract);

					var invokeMethodOnDelegate = delegateType.GetMethod("Invoke");
					var delegateParameterTypes = invokeMethodOnDelegate.GetParameters().Select(p => p.ParameterType).ToArray();

					// Create a method on the interface with the same signature as the delegate.
					newTypeBuilder.DefineMethod("Invoke",
					                            MethodAttributes.Public | MethodAttributes.Virtual | MethodAttributes.Abstract,
					                            CallingConventions.HasThis,
					                            invokeMethodOnDelegate.ReturnType, delegateParameterTypes);

					delegateInterfaceType = newTypeBuilder.CreateType();
					delegateInterfaceCache[delegateType] = delegateInterfaceType;
 				}
 			}

			delegateInterfaceMethod = delegateInterfaceType.GetMethod("Invoke");
			return delegateInterfaceType;
 		}

		private static ProxyGenerator CreateProxyGenerator()
		{
			return new ProxyGenerator();
		}

		private class Interceptor : IInterceptor
		{
			private ICallInterceptor interceptor;

			internal Interceptor(ICallInterceptor interceptor)
			{
				this.interceptor = interceptor;
			}

			public void Intercept(IInvocation invocation)
			{
				this.interceptor.Intercept(new CallContext(invocation));
			}
		}

		private class CallContext : ICallContext
		{
			private IInvocation invocation;

			internal CallContext(IInvocation invocation)
			{
				this.invocation = invocation;
			}

			public object[] Arguments
			{
				get { return this.invocation.Arguments; }
			}

			public MethodInfo Method
			{
				get { return this.invocation.Method; }
			}

			public object ReturnValue
			{
				get { return this.invocation.ReturnValue; }
				set { this.invocation.ReturnValue = value; }
			}

			public void InvokeBase()
			{
				this.invocation.Proceed();
			}

			public void SetArgumentValue(int index, object value)
			{
				this.invocation.SetArgumentValue(index, value);
			}
		}
	}
=======
﻿//Copyright (c) 2007. Clarius Consulting, Manas Technology Solutions, InSTEDD
//http://code.google.com/p/moq/
//All rights reserved.

//Redistribution and use in source and binary forms, 
//with or without modification, are permitted provided 
//that the following conditions are met:

//    * Redistributions of source code must retain the 
//    above copyright notice, this list of conditions and 
//    the following disclaimer.

//    * Redistributions in binary form must reproduce 
//    the above copyright notice, this list of conditions 
//    and the following disclaimer in the documentation 
//    and/or other materials provided with the distribution.

//    * Neither the name of Clarius Consulting, Manas Technology Solutions or InSTEDD nor the 
//    names of its contributors may be used to endorse 
//    or promote products derived from this software 
//    without specific prior written permission.

//THIS SOFTWARE IS PROVIDED BY THE COPYRIGHT HOLDERS AND 
//CONTRIBUTORS "AS IS" AND ANY EXPRESS OR IMPLIED WARRANTIES, 
//INCLUDING, BUT NOT LIMITED TO, THE IMPLIED WARRANTIES OF 
//MERCHANTABILITY AND FITNESS FOR A PARTICULAR PURPOSE ARE 
//DISCLAIMED. IN NO EVENT SHALL THE COPYRIGHT OWNER OR 
//CONTRIBUTORS BE LIABLE FOR ANY DIRECT, INDIRECT, INCIDENTAL, 
//SPECIAL, EXEMPLARY, OR CONSEQUENTIAL DAMAGES (INCLUDING, 
//BUT NOT LIMITED TO, PROCUREMENT OF SUBSTITUTE GOODS OR 
//SERVICES; LOSS OF USE, DATA, OR PROFITS; OR BUSINESS 
//INTERRUPTION) HOWEVER CAUSED AND ON ANY THEORY OF LIABILITY, 
//WHETHER IN CONTRACT, STRICT LIABILITY, OR TORT (INCLUDING 
//NEGLIGENCE OR OTHERWISE) ARISING IN ANY WAY OUT OF THE USE 
//OF THIS SOFTWARE, EVEN IF ADVISED OF THE POSSIBILITY OF 
//SUCH DAMAGE.

//[This is the BSD license, see
// http://www.opensource.org/licenses/bsd-license.php]

using System;
using System.Reflection;
using System.Security.Permissions;
using Castle.DynamicProxy;
using Castle.DynamicProxy.Generators;
using Moq.Properties;
using System.Diagnostics.CodeAnalysis;

namespace Moq.Proxy
{
	internal class CastleProxyFactory : IProxyFactory
	{
		private static readonly ProxyGenerator generator = CreateProxyGenerator();

		[SuppressMessage("Microsoft.Performance", "CA1810:InitializeReferenceTypeStaticFieldsInline", Justification = "By Design")]
		static CastleProxyFactory()
		{
#pragma warning disable 618
			AttributesToAvoidReplicating.Add<SecurityPermissionAttribute>();
#pragma warning restore 618

#if !SILVERLIGHT
			AttributesToAvoidReplicating.Add<ReflectionPermissionAttribute>();
			AttributesToAvoidReplicating.Add<PermissionSetAttribute>();
			AttributesToAvoidReplicating.Add<System.Runtime.InteropServices.MarshalAsAttribute>();
            AttributesToAvoidReplicating.Add<UIPermissionAttribute>();
#if !NET3x
			AttributesToAvoidReplicating.Add<System.Runtime.InteropServices.TypeIdentifierAttribute>();
#endif
#endif
		}

		public T CreateProxy<T>(ICallInterceptor interceptor, Type[] interfaces, object[] arguments)
		{
			var mockType = typeof(T);

			if (mockType.IsInterface)
			{
				return (T)generator.CreateInterfaceProxyWithoutTarget(mockType, interfaces, new Interceptor(interceptor));
			}

			try
			{
				return (T)generator.CreateClassProxy(mockType, interfaces, new ProxyGenerationOptions(), arguments, new Interceptor(interceptor));
			}
			catch (TypeLoadException e)
			{
				throw new ArgumentException(Resources.InvalidMockClass, e);
			}
			catch (MissingMethodException e)
			{
				throw new ArgumentException(Resources.ConstructorNotFound, e);
			}
		}

		private static ProxyGenerator CreateProxyGenerator()
		{
			return new ProxyGenerator();
		}

		private class Interceptor : IInterceptor
		{
			private ICallInterceptor interceptor;

			internal Interceptor(ICallInterceptor interceptor)
			{
				this.interceptor = interceptor;
			}

			public void Intercept(IInvocation invocation)
			{
				this.interceptor.Intercept(new CallContext(invocation));
			}
		}

		private class CallContext : ICallContext
		{
			private IInvocation invocation;

			internal CallContext(IInvocation invocation)
			{
				this.invocation = invocation;
			}

			public object[] Arguments
			{
				get { return this.invocation.Arguments; }
			}

			public MethodInfo Method
			{
				get { return this.invocation.Method; }
			}

			public object ReturnValue
			{
				get { return this.invocation.ReturnValue; }
				set { this.invocation.ReturnValue = value; }
			}

			public void InvokeBase()
			{
				this.invocation.Proceed();
			}

			public void SetArgumentValue(int index, object value)
			{
				this.invocation.SetArgumentValue(index, value);
			}
		}
	}
>>>>>>> 17085ab4
}<|MERGE_RESOLUTION|>--- conflicted
+++ resolved
@@ -1,4 +1,3 @@
-<<<<<<< HEAD
 ﻿//Copyright (c) 2007. Clarius Consulting, Manas Technology Solutions, InSTEDD
 //http://code.google.com/p/moq/
 //All rights reserved.
@@ -67,6 +66,7 @@
 			AttributesToAvoidReplicating.Add<ReflectionPermissionAttribute>();
 			AttributesToAvoidReplicating.Add<PermissionSetAttribute>();
 			AttributesToAvoidReplicating.Add<System.Runtime.InteropServices.MarshalAsAttribute>();
+            AttributesToAvoidReplicating.Add<UIPermissionAttribute>();
 #if !NET3x
 			AttributesToAvoidReplicating.Add<System.Runtime.InteropServices.TypeIdentifierAttribute>();
 #endif
@@ -189,157 +189,4 @@
 			}
 		}
 	}
-=======
-﻿//Copyright (c) 2007. Clarius Consulting, Manas Technology Solutions, InSTEDD
-//http://code.google.com/p/moq/
-//All rights reserved.
-
-//Redistribution and use in source and binary forms, 
-//with or without modification, are permitted provided 
-//that the following conditions are met:
-
-//    * Redistributions of source code must retain the 
-//    above copyright notice, this list of conditions and 
-//    the following disclaimer.
-
-//    * Redistributions in binary form must reproduce 
-//    the above copyright notice, this list of conditions 
-//    and the following disclaimer in the documentation 
-//    and/or other materials provided with the distribution.
-
-//    * Neither the name of Clarius Consulting, Manas Technology Solutions or InSTEDD nor the 
-//    names of its contributors may be used to endorse 
-//    or promote products derived from this software 
-//    without specific prior written permission.
-
-//THIS SOFTWARE IS PROVIDED BY THE COPYRIGHT HOLDERS AND 
-//CONTRIBUTORS "AS IS" AND ANY EXPRESS OR IMPLIED WARRANTIES, 
-//INCLUDING, BUT NOT LIMITED TO, THE IMPLIED WARRANTIES OF 
-//MERCHANTABILITY AND FITNESS FOR A PARTICULAR PURPOSE ARE 
-//DISCLAIMED. IN NO EVENT SHALL THE COPYRIGHT OWNER OR 
-//CONTRIBUTORS BE LIABLE FOR ANY DIRECT, INDIRECT, INCIDENTAL, 
-//SPECIAL, EXEMPLARY, OR CONSEQUENTIAL DAMAGES (INCLUDING, 
-//BUT NOT LIMITED TO, PROCUREMENT OF SUBSTITUTE GOODS OR 
-//SERVICES; LOSS OF USE, DATA, OR PROFITS; OR BUSINESS 
-//INTERRUPTION) HOWEVER CAUSED AND ON ANY THEORY OF LIABILITY, 
-//WHETHER IN CONTRACT, STRICT LIABILITY, OR TORT (INCLUDING 
-//NEGLIGENCE OR OTHERWISE) ARISING IN ANY WAY OUT OF THE USE 
-//OF THIS SOFTWARE, EVEN IF ADVISED OF THE POSSIBILITY OF 
-//SUCH DAMAGE.
-
-//[This is the BSD license, see
-// http://www.opensource.org/licenses/bsd-license.php]
-
-using System;
-using System.Reflection;
-using System.Security.Permissions;
-using Castle.DynamicProxy;
-using Castle.DynamicProxy.Generators;
-using Moq.Properties;
-using System.Diagnostics.CodeAnalysis;
-
-namespace Moq.Proxy
-{
-	internal class CastleProxyFactory : IProxyFactory
-	{
-		private static readonly ProxyGenerator generator = CreateProxyGenerator();
-
-		[SuppressMessage("Microsoft.Performance", "CA1810:InitializeReferenceTypeStaticFieldsInline", Justification = "By Design")]
-		static CastleProxyFactory()
-		{
-#pragma warning disable 618
-			AttributesToAvoidReplicating.Add<SecurityPermissionAttribute>();
-#pragma warning restore 618
-
-#if !SILVERLIGHT
-			AttributesToAvoidReplicating.Add<ReflectionPermissionAttribute>();
-			AttributesToAvoidReplicating.Add<PermissionSetAttribute>();
-			AttributesToAvoidReplicating.Add<System.Runtime.InteropServices.MarshalAsAttribute>();
-            AttributesToAvoidReplicating.Add<UIPermissionAttribute>();
-#if !NET3x
-			AttributesToAvoidReplicating.Add<System.Runtime.InteropServices.TypeIdentifierAttribute>();
-#endif
-#endif
-		}
-
-		public T CreateProxy<T>(ICallInterceptor interceptor, Type[] interfaces, object[] arguments)
-		{
-			var mockType = typeof(T);
-
-			if (mockType.IsInterface)
-			{
-				return (T)generator.CreateInterfaceProxyWithoutTarget(mockType, interfaces, new Interceptor(interceptor));
-			}
-
-			try
-			{
-				return (T)generator.CreateClassProxy(mockType, interfaces, new ProxyGenerationOptions(), arguments, new Interceptor(interceptor));
-			}
-			catch (TypeLoadException e)
-			{
-				throw new ArgumentException(Resources.InvalidMockClass, e);
-			}
-			catch (MissingMethodException e)
-			{
-				throw new ArgumentException(Resources.ConstructorNotFound, e);
-			}
-		}
-
-		private static ProxyGenerator CreateProxyGenerator()
-		{
-			return new ProxyGenerator();
-		}
-
-		private class Interceptor : IInterceptor
-		{
-			private ICallInterceptor interceptor;
-
-			internal Interceptor(ICallInterceptor interceptor)
-			{
-				this.interceptor = interceptor;
-			}
-
-			public void Intercept(IInvocation invocation)
-			{
-				this.interceptor.Intercept(new CallContext(invocation));
-			}
-		}
-
-		private class CallContext : ICallContext
-		{
-			private IInvocation invocation;
-
-			internal CallContext(IInvocation invocation)
-			{
-				this.invocation = invocation;
-			}
-
-			public object[] Arguments
-			{
-				get { return this.invocation.Arguments; }
-			}
-
-			public MethodInfo Method
-			{
-				get { return this.invocation.Method; }
-			}
-
-			public object ReturnValue
-			{
-				get { return this.invocation.ReturnValue; }
-				set { this.invocation.ReturnValue = value; }
-			}
-
-			public void InvokeBase()
-			{
-				this.invocation.Proceed();
-			}
-
-			public void SetArgumentValue(int index, object value)
-			{
-				this.invocation.SetArgumentValue(index, value);
-			}
-		}
-	}
->>>>>>> 17085ab4
 }