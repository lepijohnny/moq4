--- conflicted
+++ resolved
@@ -1,4 +1,3 @@
-<<<<<<< HEAD
 ﻿<?xml version="1.0" encoding="utf-8"?>
 <Project ToolsVersion="4.0" DefaultTargets="Build" xmlns="http://schemas.microsoft.com/developer/msbuild/2003">
   <PropertyGroup>
@@ -51,7 +50,7 @@
       <HintPath>..\packages\Castle.Core.3.2.0\lib\net35\Castle.Core.dll</HintPath>
       <Visible>False</Visible>
     </Reference>
-    <Reference Include="ClassLibrary1">
+		<Reference Include="ClassLibrary1">
       <HintPath>.\ClassLibrary1.dll</HintPath>
     </Reference>
     <Reference Include="ClassLibrary2">
@@ -73,6 +72,7 @@
       <RequiredTargetFramework>3.5</RequiredTargetFramework>
     </Reference>
     <Reference Include="System.Web" />
+    <Reference Include="System.Windows.Forms" />
     <Reference Include="System.Xml" />
     <Reference Include="xunit, Version=1.9.1.1600, Culture=neutral, PublicKeyToken=8d05b1bb7a6fdb6c, processorArchitecture=MSIL">
       <SpecificVersion>False</SpecificVersion>
@@ -168,180 +168,4 @@
     <xunit Assembly="@(MainAssembly)" />
   </Target>
   <Import Project="$(SolutionDir)\.nuget\NuGet.targets" Condition="Exists('$(SolutionDir)\.nuget\NuGet.targets')" />
-</Project>
-=======
-﻿<?xml version="1.0" encoding="utf-8"?>
-<Project ToolsVersion="4.0" DefaultTargets="Build" xmlns="http://schemas.microsoft.com/developer/msbuild/2003">
-  <PropertyGroup>
-    <Configuration Condition=" '$(Configuration)' == '' ">Debug</Configuration>
-    <Platform Condition=" '$(Platform)' == '' ">AnyCPU</Platform>
-    <ProductVersion>9.0.30729</ProductVersion>
-    <SchemaVersion>2.0</SchemaVersion>
-    <ProjectGuid>{81BBC911-4916-4E10-A955-752AE47CB2B9}</ProjectGuid>
-    <OutputType>Library</OutputType>
-    <AppDesignerFolder>Properties</AppDesignerFolder>
-    <RootNamespace>Moq.Tests</RootNamespace>
-    <AssemblyName>Moq.Tests</AssemblyName>
-    <TargetFrameworkVersion>v4.0</TargetFrameworkVersion>
-    <FileAlignment>512</FileAlignment>
-    <SignAssembly>true</SignAssembly>
-    <AssemblyOriginatorKeyFile>..\Moq.snk</AssemblyOriginatorKeyFile>
-    <TargetFrameworkProfile />
-  </PropertyGroup>
-  <PropertyGroup Condition=" '$(Configuration)|$(Platform)' == 'Debug|AnyCPU' ">
-    <DebugSymbols>true</DebugSymbols>
-    <DebugType>full</DebugType>
-    <Optimize>false</Optimize>
-    <OutputPath>bin\Debug\</OutputPath>
-    <DefineConstants>TRACE;DEBUG;DESKTOP</DefineConstants>
-    <DefineConstants Condition=" '$(TargetFrameworkVersion)' == 'v3.5' ">$(DefineConstants);NET3x</DefineConstants>
-    <ErrorReport>prompt</ErrorReport>
-    <WarningLevel>4</WarningLevel>
-    <CodeAnalysisRuleSet>AllRules.ruleset</CodeAnalysisRuleSet>
-  </PropertyGroup>
-  <PropertyGroup Condition=" '$(Configuration)|$(Platform)' == 'Release|AnyCPU' ">
-    <DebugType>full</DebugType>
-    <Optimize>true</Optimize>
-    <OutputPath>bin\Release\</OutputPath>
-    <DefineConstants>TRACE;DESKTOP</DefineConstants>
-    <DefineConstants Condition=" '$(TargetFrameworkVersion)' == 'v3.5' ">$(DefineConstants);NET3x</DefineConstants>
-    <ErrorReport>prompt</ErrorReport>
-    <WarningLevel>4</WarningLevel>
-    <DebugSymbols>true</DebugSymbols>
-    <CodeAnalysisRuleSet>AllRules.ruleset</CodeAnalysisRuleSet>
-  </PropertyGroup>
-  <ItemGroup>
-		<Reference Condition="'$(TargetFrameworkVersion)' == 'v4.0'" Include="Castle.Core, Version=1.2.0.0, Culture=neutral, PublicKeyToken=407dd0808d44fbdc, processorArchitecture=MSIL">
-      <SpecificVersion>False</SpecificVersion>
-      <HintPath>..\Lib\Castle\bin-NET40\Castle.Core.dll</HintPath>
-    </Reference>
-    <Reference Condition="'$(TargetFrameworkVersion)' == 'v3.5'" Include="Castle.Core, Version=1.2.0.0, Culture=neutral, PublicKeyToken=407dd0808d44fbdc, processorArchitecture=MSIL">
-      <SpecificVersion>False</SpecificVersion>
-      <HintPath>..\Lib\Castle\bin-NET35\Castle.Core.dll</HintPath>
-    </Reference>
-		<!--<Reference Include="Castle.Core, Version=1.2.0.0, Culture=neutral, PublicKeyToken=407dd0808d44fbdc, processorArchitecture=MSIL">
-			<SpecificVersion>False</SpecificVersion>
-			<HintPath>..\Lib\Castle\net-35\Castle.Core.dll</HintPath>
-		</Reference>
-		<Reference Include="Castle.DynamicProxy2, Version=1.2.0.0, Culture=neutral, PublicKeyToken=407dd0808d44fbdc, processorArchitecture=MSIL">
-			<SpecificVersion>False</SpecificVersion>
-			<HintPath>..\Lib\Castle\net-35\Castle.DynamicProxy2.dll</HintPath>
-		</Reference>-->
-		<Reference Include="ClassLibrary1">
-      <HintPath>.\ClassLibrary1.dll</HintPath>
-    </Reference>
-    <Reference Include="ClassLibrary2">
-      <HintPath>.\ClassLibrary2.dll</HintPath>
-    </Reference>
-    <Reference Include="EnvDTE, Version=8.0.0.0, Culture=neutral, PublicKeyToken=b03f5f7f11d50a3a">
-      <SpecificVersion>False</SpecificVersion>
-      <EmbedInteropTypes>False</EmbedInteropTypes>
-      <HintPath>c:\Program Files (x86)\Microsoft Visual Studio 10.0\Common7\IDE\PublicAssemblies\EnvDTE.dll</HintPath>
-    </Reference>
-    <Reference Include="System" />
-    <Reference Include="System.Core">
-      <RequiredTargetFramework>3.5</RequiredTargetFramework>
-    </Reference>
-    <Reference Include="System.ServiceModel">
-      <RequiredTargetFramework>3.0</RequiredTargetFramework>
-    </Reference>
-    <Reference Include="System.ServiceModel.Web">
-      <RequiredTargetFramework>3.5</RequiredTargetFramework>
-    </Reference>
-    <Reference Include="System.Web" />
-    <Reference Include="System.Windows.Forms" />
-    <Reference Include="System.Xml" />
-    <Reference Include="xunit, Version=1.1.0.1323, Culture=neutral, PublicKeyToken=8d05b1bb7a6fdb6c, processorArchitecture=MSIL">
-      <SpecificVersion>False</SpecificVersion>
-      <HintPath>..\Lib\xUnit\xunit.dll</HintPath>
-      <Private>True</Private>
-    </Reference>
-  </ItemGroup>
-  <ItemGroup>
-    <Compile Include="AsInterfaceFixture.cs" />
-    <Compile Include="ConditionalSetupFixture.cs" />
-    <Compile Include="CustomMatcherFixture.cs" />
-    <Compile Include="ExtensionsFixture.cs" />
-    <Compile Include="Linq\MockRepositoryQuerying.cs" />
-    <Compile Include="MockSequenceFixture.cs" />
-    <Compile Include="Linq\SupportedQuerying.cs" />
-    <Compile Include="Linq\UnsupportedQuerying.cs" />
-    <Compile Include="PropertiesFixture.cs" />
-    <Compile Include="Linq\QueryableMocksFixture.cs" />
-    <Compile Include="RecursiveMocksFixture.cs" />
-    <Compile Include="CallbacksFixture.cs" />
-    <Compile Include="EmptyDefaultValueProviderFixture.cs" />
-    <Compile Include="MatcherAttributeFixture.cs" />
-    <Compile Include="Demo.cs" />
-    <Compile Include="ExpressionExtensionsFixture.cs" />
-    <Compile Include="ExtensibilityFixture.cs" />
-    <Compile Include="AdvancedMatcherAttributeFixture.cs" />
-    <Compile Include="MatchersFixture.cs" />
-    <Compile Include="Matchers\AnyMatcherFixture.cs" />
-    <Compile Include="MockBehaviorFixture.cs" />
-    <Compile Include="MockDefaultValueProviderFixture.cs" />
-    <Compile Include="MockedFixture.cs" />
-    <Compile Include="MockedEventsFixture.cs" />
-    <Compile Include="MockRepositoryFixture.cs" />
-    <Compile Include="MockFixture.cs" />
-    <Compile Include="OccurrenceFixture.cs" />
-    <Compile Include="OutRefFixture.cs" />
-    <Compile Include="ProtectedMockFixture.cs" />
-    <Compile Include="Properties\AssemblyInfo.cs" />
-    <Compile Include="Regressions\IssueReportsFixture.cs" />
-    <Compile Include="Regressions\StreamFixture.cs" />
-    <Compile Include="SequenceExtensionsFixture.cs" />
-    <Compile Include="ReturnsFixture.cs" />
-    <Compile Include="StubExtensionsFixture.cs" />
-    <Compile Include="TimesFixture.cs" />
-    <Compile Include="VerifyFixture.cs" />
-  </ItemGroup>
-  <ItemGroup>
-    <None Include="..\Moq.snk">
-      <Link>Moq.snk</Link>
-    </None>
-  </ItemGroup>
-  <ItemGroup>
-    <ProjectReference Include="..\Source\Moq.csproj">
-      <Project>{1C91AC30-5977-4BE5-BA67-8EB186C03514}</Project>
-      <Name>Moq</Name>
-    </ProjectReference>
-  </ItemGroup>
-  <ItemGroup>
-    <COMReference Include="Microsoft.Office.Core">
-      <Guid>{2DF8D04C-5BFA-101B-BDE5-00AA0044DE52}</Guid>
-      <VersionMajor>2</VersionMajor>
-      <VersionMinor>5</VersionMinor>
-      <Lcid>0</Lcid>
-      <WrapperTool>primary</WrapperTool>
-      <Isolated>False</Isolated>
-      <EmbedInteropTypes>True</EmbedInteropTypes>
-    </COMReference>
-    <COMReference Include="Microsoft.Office.Interop.Word">
-      <Guid>{00020905-0000-0000-C000-000000000046}</Guid>
-      <VersionMajor>8</VersionMajor>
-      <VersionMinor>5</VersionMinor>
-      <Lcid>0</Lcid>
-      <WrapperTool>primary</WrapperTool>
-      <Isolated>False</Isolated>
-      <EmbedInteropTypes>True</EmbedInteropTypes>
-    </COMReference>
-    <COMReference Include="VBIDE">
-      <Guid>{0002E157-0000-0000-C000-000000000046}</Guid>
-      <VersionMajor>5</VersionMajor>
-      <VersionMinor>3</VersionMinor>
-      <Lcid>0</Lcid>
-      <WrapperTool>primary</WrapperTool>
-      <Isolated>False</Isolated>
-      <EmbedInteropTypes>True</EmbedInteropTypes>
-    </COMReference>
-  </ItemGroup>
-  <Import Project="$(MSBuildToolsPath)\Microsoft.CSharp.targets" />
-  <UsingTask AssemblyFile="$(MSBuildProjectPath)..\Lib\xUnit\xunit.runner.msbuild.dll" TaskName="Xunit.Runner.MSBuild.xunit" />
-  <Target Name="AfterBuild" Condition=" '$(Configuration)' == 'Release' ">
-    <!-- Run xUnit tests -->
-    <Copy SourceFiles="$(MSBuildProjectPath)..\Lib\xUnit\xunit.dll" DestinationFolder="$(OutDir)" SkipUnchangedFiles="true" />
-    <xunit Assembly="@(MainAssembly)" />
-  </Target>
-</Project>
->>>>>>> 17085ab4
+</Project>